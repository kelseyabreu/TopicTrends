// File: src/App.js
import React from 'react';
import { BrowserRouter as Router, Routes, Route } from 'react-router-dom';
import Home from './pages/Home';
import CreateSession from './pages/CreateSession';
import JoinSession from './pages/JoinSession';
import SessionView from './pages/SessionView';
import AllSessionsView from './pages/AllSessionsView';
import Login from './pages/Login';
import Register from './pages/Register';
import VerifyEmail from './pages/VerifyEmail';
import ProtectedRoute from './components/ProtectedRoute';
import { ToastContainer } from 'react-toastify';
import 'react-toastify/dist/ReactToastify.css';
import './App.css';
import Header from './components/Header';
import ClusterView from './pages/ClusterView';

function App() {
<<<<<<< HEAD
  return (
    <Router>
      <div className="App">
      <Header />
      <div className="container">
      <Routes>
          <Route path="/" element={<Home />} />
          <Route path="/create" element={<CreateSession />} />
          <Route path="/join/:sessionId" element={<JoinSession />} />
          <Route path="/sessions" element={<AllSessionsView />} />
          <Route path="/session/:sessionId" element={<SessionView />} />
          <Route path="/session/:sessionId/cluster/:clusterId" element={<ClusterView />} />
        </Routes>
      </div>
        <ToastContainer position="bottom-right" />
      </div>
    </Router>
  );
=======
    return (
        <Router>
            <div className="App">
                <Header />
                <div className="container">
                <Routes>
                    <Route path="/" element={<Home />} />
                    <Route path="/login" element={<Login />} />
                    <Route path="/register" element={<Register />} />
                    <Route path="/verify" element={<VerifyEmail />} />
                    <Route path="/create" element={<CreateSession />} />
                    <Route path="/join/:sessionId" element={<JoinSession />} />
                    <Route path="/sessions" element={<AllSessionsView />} />
                    <Route path="/session/:sessionId" element={<SessionView />} />
                    </Routes>
                </div>
                <ToastContainer position="bottom-right" />
            </div>
        </Router>
    );
>>>>>>> 2e434761
}

export default App;<|MERGE_RESOLUTION|>--- conflicted
+++ resolved
@@ -17,26 +17,6 @@
 import ClusterView from './pages/ClusterView';
 
 function App() {
-<<<<<<< HEAD
-  return (
-    <Router>
-      <div className="App">
-      <Header />
-      <div className="container">
-      <Routes>
-          <Route path="/" element={<Home />} />
-          <Route path="/create" element={<CreateSession />} />
-          <Route path="/join/:sessionId" element={<JoinSession />} />
-          <Route path="/sessions" element={<AllSessionsView />} />
-          <Route path="/session/:sessionId" element={<SessionView />} />
-          <Route path="/session/:sessionId/cluster/:clusterId" element={<ClusterView />} />
-        </Routes>
-      </div>
-        <ToastContainer position="bottom-right" />
-      </div>
-    </Router>
-  );
-=======
     return (
         <Router>
             <div className="App">
@@ -51,13 +31,13 @@
                     <Route path="/join/:sessionId" element={<JoinSession />} />
                     <Route path="/sessions" element={<AllSessionsView />} />
                     <Route path="/session/:sessionId" element={<SessionView />} />
+                    <Route path="/session/:sessionId/cluster/:clusterId" element={<ClusterView />} />
                     </Routes>
                 </div>
                 <ToastContainer position="bottom-right" />
             </div>
         </Router>
     );
->>>>>>> 2e434761
 }
 
 export default App;