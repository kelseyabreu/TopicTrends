--- conflicted
+++ resolved
@@ -531,14 +531,6 @@
                                                                     <Badge variant="default">{topic.count} Ideas</Badge>
                                                                 </div>
                                                             </div>
-<<<<<<< HEAD
-                                                            {/* Don't show "View Topic" for "New Ideas" */}
-                                                            {topic.id !== `${discussionId}_new` && (
-                                                                <Link to={{pathname: `/discussion/${discussionId}/topic/${topic.id}`}} className="go-swim-button">
-                                                                    View Topic
-                                                                </Link>
-                                                            )}
-=======
                                                             <Button
                                                                 variant="default"
                                                                 size="sm"
@@ -548,7 +540,6 @@
                                                             >
                                                                 View Topic
                                                             </Button>
->>>>>>> 9674954c
                                                         </div>
                                                     </AccordionTrigger>
                                                     <AccordionContent>
@@ -577,15 +568,9 @@
                                                                         </div>
                                                                     </div>
                                                                 ))}
-<<<<<<< HEAD
-                                                                {/* Show 'View All' button only for non-default topics */}
-                                                                {topic.ideas.length > 5 && topic.id !== `${discussionId}_new` && (
-                                                                    <Button variant="default" size="sm" onClick={() => goSwim(topic.id)} className="mt-2">
-=======
                                                                 {/* Show 'View All' button if many ideas */}
                                                                 {topic.ideas.length > 5 && (
                                                                     <Button variant="link" size="sm" onClick={() => goSwim(topic.id)} className="mt-2">
->>>>>>> 9674954c
                                                                         View all {topic.ideas.length} ideas in topic...
                                                                     </Button>
                                                                 )}
