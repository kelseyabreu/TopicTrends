--- conflicted
+++ resolved
@@ -7,12 +7,6 @@
 
 # Assume these are correctly defined/imported
 from app.core.database import get_db
-<<<<<<< HEAD
-from app.models.schemas import Idea, IdeaSubmit
-from app.services.genkit.ai import cluster_ideas_into_topics
-from app.core.redis import add_to_queue
-from app.services.genkit.idea import process_idea
-=======
 from app.core.socketio import sio
 from app.models.schemas import Idea, IdeaSubmit, Discussion # Import Discussion model
 from app.models.user_schemas import User # Pydantic User model
@@ -29,13 +23,18 @@
 
 # Import discussion helper from discussions router
 from app.routers.discussions import get_discussion_by_id_internal
->>>>>>> b0878212
 
 # --- Rate Limiting ---
 from app.core.limiter import limiter
 from app.core.config import settings
 
 logger = logging.getLogger(__name__)
+from app.models.schemas import Idea, IdeaSubmit
+from app.services.genkit.ai import cluster_ideas_into_topics
+from app.core.redis import add_to_queue
+from app.services.genkit.idea import process_idea
+
+# Create router
 router = APIRouter(tags=["ideas"])
 
 
@@ -234,13 +233,6 @@
             # Optionally validate with Pydantic model before sending, though dict is fine
             # idea_pydantic = Idea(**idea_for_client_dict)
 
-<<<<<<< HEAD
-    # Add idea to processing queue
-    await add_to_queue(str(idea_data["_id"]))
-    # await process_idea(idea_data, discussion_id)
-
-    return {"id": str(idea_id), "message": "Idea submitted and queued for processing"}
-=======
             await sio.emit(
                 'new_idea',
                 {
@@ -290,7 +282,6 @@
     idea_data["id"] = idea_data["_id"]
     # Return the created idea data, validated and serialized by the 'Idea' Pydantic model.
     return Idea(**idea_data)
->>>>>>> b0878212
 
 
 @router.get("/discussions/{discussion_id}/ideas", response_model=List[Idea])
