--- conflicted
+++ resolved
@@ -1,10 +1,3 @@
-<<<<<<< HEAD
-from math import sqrt
-from sklearn.cluster import AgglomerativeClustering
-from datetime import datetime
-from app.models.schemas import Idea
-from app.core.socketio import sio
-=======
 import os
 import uuid
 import logging
@@ -26,18 +19,9 @@
 from genkit.plugins.google_genai import GoogleAI
 
 # Application-Specific Imports
->>>>>>> a55162ad
 from app.core.database import get_db
 from app.core.socketio import sio
 from app.utils.ideas import get_ideas_by_discussion_id
-<<<<<<< HEAD
-from app.services.genkit.embedders.idea_embedder import embed_ideas
-import numpy as np
-from app.services.genkit.flows.topic_names import topic_name_suggestion_flow
-import logging
-
-# New Clustering method
-=======
 from app.models.schemas import Idea, Topic
 from app.services.genkit.flows.topic_names import topic_name_suggestion_flow
 from app.core.config import settings
@@ -87,7 +71,6 @@
 
 # --- Core Data Fetching Functions ---
 
->>>>>>> a55162ad
 async def fetch_ideas(discussion_id: str | None = None, topic_id: str | None = None) -> list:
     """
     Fetch ideas either by discussion_id or by topic_id.
@@ -99,16 +82,6 @@
     Returns:
         A list of ideas matching the criteria
     """
-<<<<<<< HEAD
-    db = await get_db()
-    if topic_id:
-        return await db.ideas.find({"topic_id": topic_id}).to_list(None)
-    elif discussion_id:
-        return await get_ideas_by_discussion_id(discussion_id)
-    return []
-
-
-=======
     try:
         db = await get_db()
         if topic_id:
@@ -216,7 +189,6 @@
 
 # --- Distance Calculation and Similarity Functions ---
 
->>>>>>> a55162ad
 def cosine_distance(a: list[float], b: list[float]) -> float:
     """
     Calculate the cosine distance between two vectors.
