"""Main FastAPI application entry point"""
import logging
# Configure logging
logging.basicConfig(level=logging.INFO)
logger = logging.getLogger(__name__)

# Import routers
from app.routers import sessions, ideas, clusters, auth
from app.core.database import init_db, initialize_database
from fastapi import FastAPI, Request
from fastapi.middleware.cors import CORSMiddleware
import os
from fastapi.exceptions import HTTPException
from fastapi.responses import JSONResponse
import asyncio

# Import Socket.IO setup
from app.core.socketio import socket_app, sio

# Create FastAPI app
app = FastAPI(title="TopicTrends API")

# Initialize the database explicitly
@app.on_event("startup")
async def startup_event():
    logger.info("Initializing database...")
    await initialize_database()
    logger.info("Database initialization complete.")

# Add custom exception handler
@app.exception_handler(HTTPException)
async def http_exception_handler(request: Request, exc: HTTPException):
    return JSONResponse(
        status_code=exc.status_code,
        content={"message": exc.detail},
    )

# Add exception handler for uncaught exceptions
@app.exception_handler(Exception)
async def global_exception_handler(request: Request, exc: Exception):
    logger.error(f"Unhandled exception: {str(exc)}", exc_info=True)
    return JSONResponse(
        status_code=500,
        content={"message": f"Internal server error: {str(exc)}"},
    )

# Add CORS middleware
origins = [
    "http://localhost:3000",  # React dev server
    "http://localhost:8000",  # FastAPI dev server
    "http://127.0.0.1:3000",
    "http://127.0.0.1:8000",
]

if os.environ.get("FRONTEND_URL"):
    origins.append(os.environ.get("FRONTEND_URL"))

app.add_middleware(
    CORSMiddleware,
<<<<<<< HEAD
    allow_origins=["http://localhost:5173"],  # Your React app's origin
=======
    allow_origins=origins,
>>>>>>> 101e09f0
    allow_credentials=True,
    allow_methods=["GET", "POST", "PUT", "DELETE", "OPTIONS"],
    allow_headers=["*"],
    expose_headers=["*"],
)

# Include routers
app.include_router(sessions.router, prefix="/api")
app.include_router(ideas.router, prefix="/api")
app.include_router(clusters.router, prefix="/api")
app.include_router(auth.router, prefix="/api")

# Mount Socket.IO app
app.mount('/socket.io', socket_app)

# Main entry point for serverless function
if __name__ == "__main__":
    import uvicorn
    uvicorn.run(app, host="0.0.0.0", port=8000)<|MERGE_RESOLUTION|>--- conflicted
+++ resolved
@@ -46,9 +46,9 @@
 
 # Add CORS middleware
 origins = [
-    "http://localhost:3000",  # React dev server
+    "http://localhost:5173",  # React dev server
     "http://localhost:8000",  # FastAPI dev server
-    "http://127.0.0.1:3000",
+    "http://127.0.0.1:5173",
     "http://127.0.0.1:8000",
 ]
 
@@ -57,11 +57,7 @@
 
 app.add_middleware(
     CORSMiddleware,
-<<<<<<< HEAD
-    allow_origins=["http://localhost:5173"],  # Your React app's origin
-=======
     allow_origins=origins,
->>>>>>> 101e09f0
     allow_credentials=True,
     allow_methods=["GET", "POST", "PUT", "DELETE", "OPTIONS"],
     allow_headers=["*"],
